--- conflicted
+++ resolved
@@ -5,7 +5,6 @@
 ## 🌟 What's New in v2
 
 drun v2 introduces a revolutionary approach to task automation:
-<<<<<<< HEAD
 
 - **🗣️ Natural Language Syntax**: Write tasks in English-like sentences
 - **🧠 Smart Detection**: Automatically detect tools, frameworks, and environments  
@@ -31,38 +30,11 @@
 - **[34-working-semantic-actions.drun](34-working-semantic-actions.drun)** - Working examples of implemented semantic actions
 - **[35-advanced-parameter-validation.drun](35-advanced-parameter-validation.drun)** - Advanced parameter validation with pattern macros (`semver`, `uuid`, `url`)
 - **[36-advanced-variable-operations.drun](36-advanced-variable-operations.drun)** - Comprehensive showcase of variable operations (`filtered`, `sorted`, `without`, `split`, chaining)
-=======
-
-- **🗣️ Natural Language Syntax**: Write tasks in English-like sentences
-- **🧠 Smart Detection**: Automatically detect tools, frameworks, and environments  
-- **🔄 Intelligent Compilation**: Compiles to optimized shell commands
-- **📚 Type Safety**: Parameters with validation and constraints
-- **🎯 Intent-Focused**: Describe *what* you want, not *how* to do it
-
-## 📁 Example Files
-
-### Basic Examples
-- **[01-hello-world.drun](01-hello-world.drun)** - Your first drun v2 tasks
-- **[02-parameters.drun](02-parameters.drun)** - Parameters, defaults, and validation
-- **[03-control-flow.drun](03-control-flow.drun)** - If statements, loops, and error handling
-
-### Infrastructure Examples  
-- **[04-docker-basics.drun](04-docker-basics.drun)** - Docker workflows and container management
-- **[05-kubernetes.drun](05-kubernetes.drun)** - Kubernetes deployments and operations
-
-### Advanced Examples
-- **[06-cicd-pipeline.drun](06-cicd-pipeline.drun)** - Complete CI/CD pipeline with blue-green deployment
-- **[07-smart-detection.drun](07-smart-detection.drun)** - Intelligent project and framework detection
-- **[33-semantic-actions-showcase.drun](33-semantic-actions-showcase.drun)** - Comprehensive showcase of all semantic actions
-- **[34-working-semantic-actions.drun](34-working-semantic-actions.drun)** - Working examples of implemented semantic actions
-- **[35-advanced-parameter-validation.drun](35-advanced-parameter-validation.drun)** - Advanced parameter validation with pattern macros (`semver`, `uuid`, `url`)
-- **[36-advanced-variable-operations.drun](36-advanced-variable-operations.drun)** - Comprehensive showcase of variable operations (`filtered`, `sorted`, `without`, `split`, chaining)
 
 ### 🔄 Matrix Execution & Array Literals
 - **[42-matrix-sequential.drun](42-matrix-sequential.drun)** - Sequential matrix execution patterns (OS × Architecture, Database × Test Suite)
 - **[43-matrix-parallel.drun](43-matrix-parallel.drun)** - Parallel matrix execution (Multi-region deployment, CI/CD parallelization)
 - **[44-array-literals-showcase.drun](44-array-literals-showcase.drun)** - Comprehensive array literal examples and real-world use cases
->>>>>>> 66dacee1
 
 ## 🚀 Quick Start
 
@@ -100,7 +72,6 @@
 ```
 
 ## 🎯 Key Language Features
-<<<<<<< HEAD
 
 ### Natural Parameter Declaration
 ```
@@ -133,46 +104,6 @@
   is "staging": run integration tests
   else: skip validation
 
-# Intelligent loops
-for each service in ["api", "web", "worker"]:
-  deploy service {service}
-
-# Parallel execution
-for each region in ["us-east", "eu-west"] in parallel:
-  deploy to {region}
-=======
-
-### Natural Parameter Declaration
-```
-# Required parameters with validation
-requires environment from ["dev", "staging", "production"]
-requires port as number between 1000 and 9999
-requires email matching email format
-
-# Optional parameters with defaults
-given replicas defaults to 3
-given timeout defaults to "5m"
-given force defaults to false
-
-# Lists and arrays
-accepts features as list of strings
-accepts configs as list
-```
-
-### Smart Control Flow
-```
-# Natural conditionals
-if docker is running:
-  build container
-else:
-  error "Docker is not available"
-
-# Pattern matching
-when environment:
-  is "production": require manual approval
-  is "staging": run integration tests
-  else: skip validation
-
 # Array literals and loops
 for each $service in ["api", "web", "worker"]:
   deploy service {$service}
@@ -199,7 +130,6 @@
 for each $env in ["dev", "staging", "prod"] in parallel:
   for each $service in ["api", "web", "worker"]:
     deploy {$service} to {$env}
->>>>>>> 66dacee1
 ```
 
 ### Smart Detection
