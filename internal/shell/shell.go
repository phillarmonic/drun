--- conflicted
+++ resolved
@@ -7,10 +7,7 @@
 	"io"
 	"os"
 	"os/exec"
-<<<<<<< HEAD
-=======
 	"runtime"
->>>>>>> 66dacee1
 	"strings"
 	"time"
 )
@@ -39,17 +36,6 @@
 
 // DefaultOptions returns sensible default options
 func DefaultOptions() *Options {
-<<<<<<< HEAD
-	return &Options{
-		WorkingDir:    "",
-		Environment:   make(map[string]string),
-		Timeout:       30 * time.Second,
-		CaptureOutput: true,
-		StreamOutput:  false,
-		Output:        os.Stdout,
-		Shell:         "/bin/sh",
-		IgnoreErrors:  false,
-=======
 	// Use platform-appropriate shell defaults
 	defaultShell := "/bin/sh"
 	switch runtime.GOOS {
@@ -59,15 +45,8 @@
 		defaultShell = "/bin/bash"
 	case "windows":
 		defaultShell = "powershell.exe"
->>>>>>> 66dacee1
-	}
-
-<<<<<<< HEAD
-// Execute runs a shell command with the given options
-func Execute(command string, opts *Options) (*Result, error) {
-	if opts == nil {
-		opts = DefaultOptions()
-=======
+	}
+
 	return &Options{
 		WorkingDir:    "",
 		Environment:   make(map[string]string, 8), // Pre-allocate for typical env var count
@@ -77,13 +56,9 @@
 		Output:        os.Stdout,
 		Shell:         defaultShell,
 		IgnoreErrors:  false,
->>>>>>> 66dacee1
-	}
-
-<<<<<<< HEAD
-	start := time.Now()
-
-=======
+	}
+}
+
 // Execute runs a shell command with the given options
 func Execute(command string, opts *Options) (*Result, error) {
 	if opts == nil {
@@ -92,7 +67,6 @@
 
 	start := time.Now()
 
->>>>>>> 66dacee1
 	// Create context with timeout if specified
 	var ctx context.Context
 	var cancel context.CancelFunc
@@ -128,7 +102,9 @@
 	// Handle output capture and streaming
 	if opts.CaptureOutput {
 		var stdoutBuf, stderrBuf strings.Builder
-<<<<<<< HEAD
+		// Pre-allocate buffers with reasonable capacity to reduce allocations
+		stdoutBuf.Grow(1024)
+		stderrBuf.Grow(512)
 
 		if opts.StreamOutput && opts.Output != nil {
 			// Stream and capture simultaneously
@@ -147,41 +123,14 @@
 				return nil, fmt.Errorf("failed to start command: %w", err)
 			}
 
-=======
-		// Pre-allocate buffers with reasonable capacity to reduce allocations
-		stdoutBuf.Grow(1024)
-		stderrBuf.Grow(512)
-
-		if opts.StreamOutput && opts.Output != nil {
-			// Stream and capture simultaneously
-			stdoutPipe, err := cmd.StdoutPipe()
-			if err != nil {
-				return nil, fmt.Errorf("failed to create stdout pipe: %w", err)
-			}
-
-			stderrPipe, err := cmd.StderrPipe()
-			if err != nil {
-				return nil, fmt.Errorf("failed to create stderr pipe: %w", err)
-			}
-
-			// Start the command
-			if err := cmd.Start(); err != nil {
-				return nil, fmt.Errorf("failed to start command: %w", err)
-			}
-
->>>>>>> 66dacee1
 			// Stream stdout
 			go func() {
 				scanner := bufio.NewScanner(stdoutPipe)
 				for scanner.Scan() {
 					line := scanner.Text()
-<<<<<<< HEAD
-					stdoutBuf.WriteString(line + "\n")
-=======
 					// More efficient string building
 					stdoutBuf.WriteString(line)
 					stdoutBuf.WriteByte('\n')
->>>>>>> 66dacee1
 					_, _ = fmt.Fprintln(opts.Output, line)
 				}
 			}()
@@ -191,13 +140,9 @@
 				scanner := bufio.NewScanner(stderrPipe)
 				for scanner.Scan() {
 					line := scanner.Text()
-<<<<<<< HEAD
-					stderrBuf.WriteString(line + "\n")
-=======
 					// More efficient string building
 					stderrBuf.WriteString(line)
 					stderrBuf.WriteByte('\n')
->>>>>>> 66dacee1
 					_, _ = fmt.Fprintln(opts.Output, line)
 				}
 			}()
