module github.com/phillarmonic/drun

go 1.25.1

require (
<<<<<<< HEAD
=======
	github.com/phillarmonic/figlet v1.2.0
>>>>>>> 66dacee1
	github.com/spf13/cobra v1.8.1
	gopkg.in/yaml.v3 v3.0.1
)

require (
	github.com/inconshreveable/mousetrap v1.1.0 // indirect
<<<<<<< HEAD
	github.com/phillarmonic/figlet v1.2.0 // indirect
=======
>>>>>>> 66dacee1
	github.com/spf13/pflag v1.0.5 // indirect
)<|MERGE_RESOLUTION|>--- conflicted
+++ resolved
@@ -3,19 +3,12 @@
 go 1.25.1
 
 require (
-<<<<<<< HEAD
-=======
 	github.com/phillarmonic/figlet v1.2.0
->>>>>>> 66dacee1
 	github.com/spf13/cobra v1.8.1
 	gopkg.in/yaml.v3 v3.0.1
 )
 
 require (
 	github.com/inconshreveable/mousetrap v1.1.0 // indirect
-<<<<<<< HEAD
-	github.com/phillarmonic/figlet v1.2.0 // indirect
-=======
->>>>>>> 66dacee1
 	github.com/spf13/pflag v1.0.5 // indirect
 )