--- conflicted
+++ resolved
@@ -14,33 +14,17 @@
 	"time"
 
 	"github.com/phillarmonic/drun/internal/ast"
-<<<<<<< HEAD
-	"github.com/phillarmonic/drun/internal/engine"
-	"github.com/phillarmonic/drun/internal/errors"
-=======
 	"github.com/phillarmonic/drun/internal/debug"
 	"github.com/phillarmonic/drun/internal/engine"
 	"github.com/phillarmonic/drun/internal/errors"
 	"github.com/phillarmonic/drun/internal/lexer"
 	"github.com/phillarmonic/drun/internal/parser"
->>>>>>> 66dacee1
 	"github.com/phillarmonic/figlet/figletlib"
 	"github.com/spf13/cobra"
 	"gopkg.in/yaml.v3"
 )
 
 var (
-<<<<<<< HEAD
-	configFile    string
-	listTasks     bool
-	dryRun        bool
-	verbose       bool
-	showVersion   bool
-	initConfig    bool
-	saveAsDefault bool
-	setWorkspace  string
-	selfUpdate    bool
-=======
 	configFile         string
 	listTasks          bool
 	dryRun             bool
@@ -59,7 +43,6 @@
 	debugErrors bool
 	debugFull   bool
 	debugInput  string
->>>>>>> 66dacee1
 )
 
 // WorkspaceConfig represents the workspace configuration
@@ -192,14 +175,10 @@
   drun hello                    # Run the 'hello' task
   drun build --env=production   # Run 'build' task with environment
   drun --list                   # List all available tasks
-<<<<<<< HEAD
-  drun --init                   # Create a new drun file`,
-=======
   drun --init                   # Create a new drun file
   drun --debug --tokens         # Debug lexer tokens
   drun --debug --ast            # Debug AST structure
   drun --debug --full           # Full debug output`,
->>>>>>> 66dacee1
 	RunE: runDrun,
 	// Don't treat unknown arguments as errors
 	Args:              cobra.ArbitraryArgs,
@@ -216,8 +195,6 @@
 	rootCmd.Flags().BoolVar(&saveAsDefault, "save-as-default", false, "[drun CLI cmd] Save custom file name as workspace default (use with --init)")
 	rootCmd.Flags().StringVar(&setWorkspace, "set-workspace", "", "[drun CLI cmd] Set workspace default task file location")
 	rootCmd.Flags().BoolVar(&selfUpdate, "self-update", false, "[drun CLI cmd] Check for updates and update drun to the latest version")
-<<<<<<< HEAD
-=======
 	rootCmd.Flags().BoolVar(&allowUndefinedVars, "allow-undefined-variables", false, "[drun CLI cmd] Allow undefined variables in interpolation (default: strict mode)")
 
 	// Debug flags
@@ -228,7 +205,6 @@
 	rootCmd.Flags().BoolVar(&debugErrors, "debug-errors", false, "[drun CLI cmd] Show parse errors only (requires --debug)")
 	rootCmd.Flags().BoolVar(&debugFull, "debug-full", false, "[drun CLI cmd] Show full debug output (requires --debug)")
 	rootCmd.Flags().StringVar(&debugInput, "debug-input", "", "[drun CLI cmd] Debug input string directly instead of file (requires --debug)")
->>>>>>> 66dacee1
 
 	// Add completion commands
 	rootCmd.AddCommand(completionCmd)
@@ -255,14 +231,11 @@
 		return setWorkspaceDefault(setWorkspace)
 	}
 
-<<<<<<< HEAD
-=======
 	// Handle debug mode
 	if debugMode {
 		return handleDebugMode()
 	}
 
->>>>>>> 66dacee1
 	// Determine the config file to use
 	actualConfigFile, err := findConfigFile(configFile)
 	if err != nil {
@@ -271,7 +244,6 @@
 
 	// Read the drun file
 	content, err := os.ReadFile(actualConfigFile)
-<<<<<<< HEAD
 	if err != nil {
 		return fmt.Errorf("failed to read drun file '%s': %w", actualConfigFile, err)
 	}
@@ -288,32 +260,11 @@
 		return fmt.Errorf("failed to parse drun file '%s': %w", actualConfigFile, err)
 	}
 
-=======
-	if err != nil {
-		return fmt.Errorf("failed to read drun file '%s': %w", actualConfigFile, err)
-	}
-
-	// Parse the drun file
-	program, err := engine.ParseStringWithFilename(string(content), actualConfigFile)
-	if err != nil {
-		// Check if it's an enhanced error list
-		if errorList, ok := err.(*errors.ParseErrorList); ok {
-			fmt.Fprint(os.Stderr, errorList.FormatErrors())
-			os.Exit(1)
-		}
-		// Fallback to regular error
-		return fmt.Errorf("failed to parse drun file '%s': %w", actualConfigFile, err)
-	}
-
->>>>>>> 66dacee1
 	// Create engine
 	eng := engine.NewEngine(os.Stdout)
 	eng.SetDryRun(dryRun)
 	eng.SetVerbose(verbose)
-<<<<<<< HEAD
-=======
 	eng.SetAllowUndefinedVars(allowUndefinedVars)
->>>>>>> 66dacee1
 
 	// Handle --list flag
 	if listTasks {
@@ -338,25 +289,16 @@
 	}
 
 	// Execute the task with parameters
-<<<<<<< HEAD
-	err = eng.ExecuteWithParams(program, target, params)
-=======
 	err = eng.ExecuteWithParamsAndFile(program, target, params, actualConfigFile)
->>>>>>> 66dacee1
 	if err != nil {
 		// Check if it's a parameter validation error (don't show usage)
 		if paramErr, ok := err.(*errors.ParameterValidationError); ok {
 			fmt.Fprintf(os.Stderr, "Error: %s\n", paramErr.Message)
 			os.Exit(1)
 		}
-<<<<<<< HEAD
-		// For other errors, return normally (will show usage)
-		return fmt.Errorf("execution failed: %w", err)
-=======
 		// For task execution errors, don't show usage - just print error and exit
 		fmt.Fprintf(os.Stderr, "Error: execution failed: %v\n", err)
 		os.Exit(1)
->>>>>>> 66dacee1
 	}
 	return nil
 }
@@ -488,11 +430,7 @@
 	}
 
 	for _, task := range tasks {
-<<<<<<< HEAD
-		fmt.Printf("  %-20s %s\n", task.Name, task.Description)
-=======
 		fmt.Printf("  %-20s  %s\n", task.Name, task.Description)
->>>>>>> 66dacee1
 	}
 
 	return nil
@@ -651,155 +589,6 @@
 
 	// Set the default task file
 	config.DefaultTaskFile = filename
-<<<<<<< HEAD
-
-	// Save the updated configuration
-	if err := saveWorkspaceConfig(*config); err != nil {
-		return fmt.Errorf("failed to save workspace configuration: %w", err)
-	}
-
-	fmt.Printf("✅ Set workspace default task file to: %s\n", filename)
-	fmt.Printf("💾 Saved to .drun/.drun_workspace.yml\n")
-	return nil
-}
-
-// generateStarterConfig creates a starter drun v2 configuration
-func generateStarterConfig() string {
-	return `version: 2.0
-
-project "my-app" version "1.0":
-  # Cross-platform shell configuration with sensible defaults
-  shell config:
-    darwin:
-      executable: "/bin/zsh"
-      args:
-        - "-l"
-        - "-i"
-      environment:
-        TERM: "xterm-256color"
-        SHELL_SESSION_HISTORY: "0"
-    
-    linux:
-      executable: "/bin/bash"
-      args:
-        - "--login"
-        - "--interactive"
-      environment:
-        TERM: "xterm-256color"
-        HISTCONTROL: "ignoredups"
-    
-    windows:
-      executable: "powershell.exe"
-      args:
-        - "-NoProfile"
-        - "-ExecutionPolicy"
-        - "Bypass"
-      environment:
-        PSModulePath: ""
-
-task "default" means "Welcome to drun v2":
-  info "Welcome to drun v2! 🚀"
-  step "This is your starter task file"
-  success "Ready to build amazing automation!"
-
-task "hello" means "Say hello":
-  info "Hello from the semantic task runner!"
-
-task "build" means "Build the project":
-  step "Building project..."
-  info "Add your build commands here"
-  success "Build completed!"
-
-task "test" means "Run tests":
-  step "Running tests..."
-  info "Add your test commands here"
-  success "All tests passed!"
-
-task "deploy" means "Deploy application":
-  given $environment defaults to "development"
-  step "Deploying application to {$environment}..."
-  warn "Make sure you're deploying to the right environment!"
-  info "Add your deployment commands here"
-  success "Deployment to {$environment} completed!"
-`
-}
-
-// GitHubRelease represents a GitHub release
-type GitHubRelease struct {
-	TagName string `json:"tag_name"`
-	Name    string `json:"name"`
-	Body    string `json:"body"`
-}
-
-// handleSelfUpdate handles the --self-update flag
-func handleSelfUpdate() error {
-	fmt.Println("🔄 Checking for drun updates...")
-
-	// Get current executable path
-	currentExe, err := os.Executable()
-	if err != nil {
-		return fmt.Errorf("failed to get current executable path: %w", err)
-	}
-
-	// Check for latest version
-	latestVersion, err := getLatestVersion()
-	if err != nil {
-		return fmt.Errorf("failed to check for updates: %w", err)
-	}
-
-	// Compare versions
-	currentVersion := normalizeVersion(version)
-	if currentVersion == latestVersion {
-		fmt.Printf("✅ You're already running the latest version: %s\n", version)
-		return nil
-	}
-
-	fmt.Printf("📦 New version available: %s (current: %s)\n", latestVersion, version)
-
-	// Ask for user confirmation
-	if !askForConfirmation("Do you want to update now?") {
-		fmt.Println("Update cancelled.")
-		return nil
-	}
-
-	// Create backup
-	backupPath, err := createBackup(currentExe)
-	if err != nil {
-		return fmt.Errorf("failed to create backup: %w", err)
-	}
-
-	fmt.Printf("💾 Created backup at: %s\n", backupPath)
-
-	// Download and install new version
-	if err := downloadAndInstall(latestVersion, currentExe); err != nil {
-		// Restore backup on failure
-		fmt.Printf("❌ Update failed: %v\n", err)
-		fmt.Println("🔄 Restoring backup...")
-		if restoreErr := restoreBackup(backupPath, currentExe); restoreErr != nil {
-			return fmt.Errorf("update failed and backup restoration failed: %v (original error: %w)", restoreErr, err)
-		}
-		fmt.Println("✅ Backup restored successfully")
-		return err
-	}
-
-	fmt.Printf("🎉 Successfully updated to version %s!\n", latestVersion)
-	fmt.Printf("💾 Backup available at: %s\n", backupPath)
-
-	return nil
-}
-
-// getLatestVersion fetches the latest version from GitHub
-func getLatestVersion() (string, error) {
-	client := &http.Client{Timeout: 10 * time.Second}
-
-	resp, err := client.Get("https://api.github.com/repos/phillarmonic/drun/releases/latest")
-	if err != nil {
-		return "", fmt.Errorf("failed to fetch release information: %w", err)
-	}
-	defer func() {
-		if closeErr := resp.Body.Close(); closeErr != nil {
-			fmt.Fprintf(os.Stderr, "Warning: failed to close response body: %v\n", closeErr)
-=======
 
 	// Save the updated configuration
 	if err := saveWorkspaceConfig(*config); err != nil {
@@ -855,114 +644,8 @@
 
 		if debugErrors {
 			debug.DebugParseErrors(parseErrors)
->>>>>>> 66dacee1
-		}
-	}()
-
-<<<<<<< HEAD
-	if resp.StatusCode != http.StatusOK {
-		return "", fmt.Errorf("GitHub API returned status %d", resp.StatusCode)
-	}
-
-	var release GitHubRelease
-	if err := json.NewDecoder(resp.Body).Decode(&release); err != nil {
-		return "", fmt.Errorf("failed to parse release information: %w", err)
-	}
-
-	return release.TagName, nil
-}
-
-// normalizeVersion removes 'v' prefix and '-dev' suffix for comparison
-func normalizeVersion(v string) string {
-	v = strings.TrimPrefix(v, "v")
-	v = strings.TrimSuffix(v, "-dev")
-	return v
-}
-
-// askForConfirmation asks the user for yes/no confirmation
-func askForConfirmation(question string) bool {
-	fmt.Printf("%s (y/N): ", question)
-
-	scanner := bufio.NewScanner(os.Stdin)
-	if !scanner.Scan() {
-		return false
-	}
-
-	response := strings.ToLower(strings.TrimSpace(scanner.Text()))
-	return response == "y" || response == "yes"
-}
-
-// createBackup creates a backup of the current executable
-func createBackup(currentExe string) (string, error) {
-	// Create backup directory
-	homeDir, err := os.UserHomeDir()
-	if err != nil {
-		return "", fmt.Errorf("failed to get home directory: %w", err)
-	}
-
-	backupDir := filepath.Join(homeDir, ".drun")
-	if err := os.MkdirAll(backupDir, 0755); err != nil {
-		return "", fmt.Errorf("failed to create backup directory: %w", err)
-	}
-
-	// Create timestamped backup filename
-	timestamp := time.Now().Format("20060102_150405")
-	backupFilename := fmt.Sprintf("drun_%s_backup_%s", normalizeVersion(version), timestamp)
-	if runtime.GOOS == "windows" {
-		backupFilename += ".exe"
-	}
-
-	backupPath := filepath.Join(backupDir, backupFilename)
-
-	// Copy current executable to backup location
-	if err := copyFile(currentExe, backupPath); err != nil {
-		return "", fmt.Errorf("failed to copy executable: %w", err)
-	}
-
-	// Make backup executable
-	if err := os.Chmod(backupPath, 0755); err != nil {
-		return "", fmt.Errorf("failed to make backup executable: %w", err)
-	}
-
-	// Clean up old backups (keep last 5)
-	cleanupOldBackups(backupDir)
-
-	return backupPath, nil
-}
-
-// downloadAndInstall downloads and installs the new version
-func downloadAndInstall(version, targetPath string) error {
-	// Determine platform and architecture
-	goos := runtime.GOOS
-	goarch := runtime.GOARCH
-
-	// Map Go arch to release arch
-	var arch string
-	switch goarch {
-	case "amd64":
-		arch = "amd64"
-	case "arm64":
-		arch = "arm64"
-	default:
-		return fmt.Errorf("unsupported architecture: %s", goarch)
-	}
-
-	// Construct download URL
-	binaryName := fmt.Sprintf("drun-%s-%s", goos, arch)
-	if goos == "windows" {
-		binaryName += ".exe"
-	}
-
-	downloadURL := fmt.Sprintf("https://github.com/phillarmonic/drun/releases/download/%s/%s", version, binaryName)
-
-	fmt.Printf("📥 Downloading %s...\n", binaryName)
-
-	// Download the binary
-	client := &http.Client{Timeout: 60 * time.Second}
-	resp, err := client.Get(downloadURL)
-	if err != nil {
-		return fmt.Errorf("failed to download binary: %w", err)
-=======
+		}
+
 		if debugAST {
 			debug.DebugAST(program)
 		}
@@ -1118,7 +801,6 @@
 	resp, err := client.Get("https://api.github.com/repos/phillarmonic/drun/releases/latest")
 	if err != nil {
 		return "", fmt.Errorf("failed to fetch release information: %w", err)
->>>>>>> 66dacee1
 	}
 	defer func() {
 		if closeErr := resp.Body.Close(); closeErr != nil {
@@ -1127,15 +809,6 @@
 	}()
 
 	if resp.StatusCode != http.StatusOK {
-<<<<<<< HEAD
-		return fmt.Errorf("failed to download binary: HTTP %d", resp.StatusCode)
-	}
-
-	// Create temporary file
-	tempFile, err := os.CreateTemp("", "drun-update-*")
-	if err != nil {
-		return fmt.Errorf("failed to create temporary file: %w", err)
-=======
 		return "", fmt.Errorf("GitHub API returned status %d", resp.StatusCode)
 	}
 
@@ -1173,85 +846,8 @@
 	homeDir, err := os.UserHomeDir()
 	if err != nil {
 		return "", fmt.Errorf("failed to get home directory: %w", err)
->>>>>>> 66dacee1
-	}
-	defer func() {
-		if removeErr := os.Remove(tempFile.Name()); removeErr != nil {
-			fmt.Fprintf(os.Stderr, "Warning: failed to remove temporary file: %v\n", removeErr)
-		}
-	}()
-	defer func() {
-		if closeErr := tempFile.Close(); closeErr != nil {
-			fmt.Fprintf(os.Stderr, "Warning: failed to close temporary file: %v\n", closeErr)
-		}
-	}()
-
-<<<<<<< HEAD
-	// Copy downloaded content to temp file
-	if _, err := io.Copy(tempFile, resp.Body); err != nil {
-		return fmt.Errorf("failed to write downloaded binary: %w", err)
-	}
-
-	// Make temp file executable
-	if err := os.Chmod(tempFile.Name(), 0755); err != nil {
-		return fmt.Errorf("failed to make binary executable: %w", err)
-	}
-
-	// Verify the binary works
-	fmt.Println("🔍 Verifying downloaded binary...")
-	cmd := exec.Command(tempFile.Name(), "--version")
-	if err := cmd.Run(); err != nil {
-		return fmt.Errorf("downloaded binary failed verification: %w", err)
-	}
-
-	// Install the binary (may require elevated permissions)
-	fmt.Println("📦 Installing new version...")
-	if err := installBinary(tempFile.Name(), targetPath); err != nil {
-		return fmt.Errorf("failed to install binary: %w", err)
-	}
-
-	return nil
-}
-
-// installBinary installs the binary, handling permissions as needed
-func installBinary(sourcePath, targetPath string) error {
-	// Try direct copy first
-	if err := copyFile(sourcePath, targetPath); err == nil {
-		return nil
-	}
-
-	// If direct copy failed, try with elevated permissions
-	fmt.Println("🔐 Requesting elevated permissions...")
-
-	switch runtime.GOOS {
-	case "darwin", "linux":
-		// Use sudo on Unix-like systems
-		cmd := exec.Command("sudo", "cp", sourcePath, targetPath)
-		cmd.Stdin = os.Stdin
-		cmd.Stdout = os.Stdout
-		cmd.Stderr = os.Stderr
-		return cmd.Run()
-
-	case "windows":
-		// On Windows, we need to use PowerShell with elevation
-		// This is more complex and might require the user to run as administrator
-		return copyFile(sourcePath, targetPath)
-
-	default:
-		return fmt.Errorf("unsupported operating system: %s", runtime.GOOS)
-	}
-}
-
-// copyFile copies a file from source to destination
-func copyFile(src, dst string) error {
-	sourceFile, err := os.Open(src)
-	if err != nil {
-		return err
-	}
-	defer func() {
-		if closeErr := sourceFile.Close(); closeErr != nil {
-			fmt.Fprintf(os.Stderr, "Warning: failed to close source file: %v\n", closeErr)
-=======
+	}
+
 	backupDir := filepath.Join(homeDir, ".drun")
 	if err := os.MkdirAll(backupDir, 0755); err != nil {
 		return "", fmt.Errorf("failed to create backup directory: %w", err)
@@ -1338,7 +934,6 @@
 	defer func() {
 		if closeErr := tempFile.Close(); closeErr != nil {
 			fmt.Fprintf(os.Stderr, "Warning: failed to close temporary file: %v\n", closeErr)
->>>>>>> 66dacee1
 		}
 	}()
 
@@ -1346,22 +941,6 @@
 	if _, err := io.Copy(tempFile, resp.Body); err != nil {
 		return fmt.Errorf("failed to write downloaded binary: %w", err)
 	}
-<<<<<<< HEAD
-	defer func() {
-		if closeErr := destFile.Close(); closeErr != nil {
-			fmt.Fprintf(os.Stderr, "Warning: failed to close destination file: %v\n", closeErr)
-		}
-	}()
-
-	if _, err := io.Copy(destFile, sourceFile); err != nil {
-		return err
-	}
-
-	// Copy permissions
-	sourceInfo, err := sourceFile.Stat()
-	if err != nil {
-		return err
-=======
 
 	// Make temp file executable
 	if err := os.Chmod(tempFile.Name(), 0755); err != nil {
@@ -1373,7 +952,6 @@
 	cmd := exec.Command(tempFile.Name(), "--version")
 	if err := cmd.Run(); err != nil {
 		return fmt.Errorf("downloaded binary failed verification: %w", err)
->>>>>>> 66dacee1
 	}
 
 	// Install the binary (may require elevated permissions)
@@ -1385,20 +963,6 @@
 	return nil
 }
 
-<<<<<<< HEAD
-// restoreBackup restores from backup
-func restoreBackup(backupPath, targetPath string) error {
-	return copyFile(backupPath, targetPath)
-}
-
-// cleanupOldBackups removes old backup files, keeping only the last 5
-func cleanupOldBackups(backupDir string) {
-	files, err := filepath.Glob(filepath.Join(backupDir, "drun*backup*"))
-	if err != nil {
-		return
-	}
-
-=======
 // installBinary installs the binary, handling permissions as needed
 func installBinary(sourcePath, targetPath string) error {
 	// Try direct copy first
@@ -1475,7 +1039,6 @@
 		return
 	}
 
->>>>>>> 66dacee1
 	if len(files) <= 5 {
 		return
 	}
